# 📺 Story Flow - Intelligent Text-to-Video Generation System

<div align="center">

[![Python](https://img.shields.io/badge/Python-3.10+-blue.svg)](https://www.python.org/downloads/)
[![uv](https://img.shields.io/badge/uv-package%20manager-blue.svg)](https://github.com/astral-sh/uv)
[![License](https://img.shields.io/badge/License-MIT-green.svg)](LICENSE)
[![Version](https://img.shields.io/badge/Version-0.1.0-orange.svg)](https://github.com/story-flow/story-flow)
[![Tests](https://img.shields.io/badge/Tests-Passing-green.svg)](#)
[![Code Quality](https://img.shields.io/badge/Code%20Quality-A+-brightgreen.svg)](#)

<<<<<<< HEAD
**🚀 Transform text into videos, bring stories to life!**
=======
一个强大的AI驱动文本到视频生成系统，能够将小说、故事等文本内容自动转换为包含AI生成图像、真实语音合成和精美字幕的完整视频作品。使用现代化的uv包管理器，提供快速、可靠的依赖管理体验。
demo


https://github.com/user-attachments/assets/4dd1df77-4b7a-4a04-bf7d-d14baaa8955a



https://github.com/user-attachments/assets/a45d2af8-51bb-4db7-a9eb-a546cdafe2dc



## 🎯 项目亮点

- 🤖 **全自动化流水线** - 一键从文本生成完整视频
- 🧠 **多AI模型集成** - 集成多种先进AI服务
- 🎨 **高质量视觉效果** - 专业级视频输出
- 🔧 **高度可配置** - 灵活的参数调整
- 📱 **用户友好** - 简单易用的操作界面

## ✨ 核心特性
>>>>>>> 88d83d4b

*AI-powered automated video generation system designed for content creators*

**🌍 Language:** [English](README.md) | [中文](docs/README_CN.md)



</div>

---

## 🌟 Why Choose Story Flow?

**Story Flow** is a revolutionary AI text-to-video generation system designed to solve content creators' pain points:

- 📝 **Say Goodbye to Tedious Production** - From text to video in one click, save 90% production time
- 🎨 **Professional Visual Effects** - AI-generated high-quality images comparable to professional designers
- 🎙️ **Human-like Voice Synthesis** - Azure TTS technology with natural and fluent Chinese speech
- 🎬 **Cinema-quality Video Output** - Automatic subtitles, transition effects, professional video production standards
- 🔧 **Zero Technical Barrier** - Simple configuration, even beginners can create professional video content

## 🎯 Core Advantages

<table>
<tr>
<td width="50%">

### 🚀 **Ultra-fast Generation**
- ⚡ **3-minute Generation** - Complete video from 1000 words in 3 minutes
- 🔄 **Batch Processing** - Support multi-chapter parallel processing
- 📊 **Real-time Progress** - Visual processing progress tracking

### 🎨 **Professional Quality**
- 🖼️ **4K HD Output** - Support multiple resolutions
- 🎭 **Character Consistency** - LoRA models ensure unified character appearance
- 🎵 **Smart Dubbing** - Multiple voice tones with rich emotions

</td>
<td width="50%">

### 🧠 **Intelligent Understanding**
- 📖 **Deep Text Analysis** - AI understands story plots and emotions
- 👥 **Character Recognition** - Automatic identification and management of multiple characters
- 🎬 **Scene Generation** - Intelligently generate visual scenes matching the plot

### 🔧 **Flexible Configuration**
- 🎛️ **Adjustable Parameters** - 200+ configuration options for personalized needs
- 🔌 **Modular Design** - Independent use of functional modules
- 🌐 **Multi-service Support** - Support multiple AI service providers

</td>
</tr>
</table>

## ✨ Core Features

### 🧠 Intelligent Text Analysis
- **Semantic Analysis** - Deep text understanding based on large language models
- **Character Recognition** - Automatic identification and mapping of story characters, support custom character configuration
- **Scene Extraction** - Intelligent extraction of scene descriptions and visual elements
- **Format Support** - Support Markdown, TXT and other input formats
- **Sentence Optimization** - Intelligent merging of short sentences to ensure semantic integrity

### 🎨 Multi-platform Image Generation
- **Stable Diffusion** - Local SD WebUI API support
- **LiblibAI** - Cloud AI painting service integration
- **ComfyUI** - Professional image generation workflow
- **Parallel Processing** - Multi-threaded batch generation, significantly improving efficiency
- **Smart Prompts** - Automatic optimization and style control
- **LoRA Support** - Flexible model fine-tuning and style customization

### 🎵 Professional Voice Synthesis
- **Azure TTS** - Microsoft Cognitive Services high-quality voice synthesis
- **SSML Support** - Complete Speech Synthesis Markup Language support
- **Multi-dimensional Control** - Precise control of speed, pitch, volume, emotional expression
- **Asynchronous Processing** - Efficient concurrent voice generation
- **Silence Optimization** - Automatic detection and removal of silent segments

### 🎬 Intelligent Video Composition
- **MoviePy Engine** - Professional video processing capabilities
- **Auto Sync** - Intelligent synchronization of images, audio, and subtitles
- **Effects Support** - Multiple visual effects and transition animations
- **Subtitle System** - Automatic generation and style customization
- **Background Music** - Intelligent audio mixing and fade in/out
- **Multi-format Output** - Support multiple video formats and quality options

### 📚 Advanced Features
- **Multi-chapter Processing** - Support chapter-based processing of long content
- **Semantic Analyzer** - Independent story semantic analysis module
- **Viral Video Generation** - Specialized short video content generator
- **Story Generator** - AI-driven original story creation

## 🚀 Quick Start

### 📋 System Requirements

<table>
<tr>
<td><strong>💻 Operating System</strong></td>
<td>Windows 10+ / macOS 10.15+ / Ubuntu 18.04+</td>
</tr>
<tr>
<td><strong>🐍 Python Version</strong></td>
<td>3.10+ (Recommended 3.11)</td>
</tr>
<tr>
<td><strong>💾 Memory Requirements</strong></td>
<td>8GB+ (Recommended 16GB for faster parallel processing)</td>
</tr>
<tr>
<td><strong>💿 Storage Space</strong></td>
<td>5GB+ (Including model files and output cache)</td>
</tr>
<tr>
<td><strong>🌐 Network Requirements</strong></td>
<td>Stable network connection (for AI service calls)</td>
</tr>
<tr>
<td><strong>🎮 GPU Support</strong></td>
<td>Optional (NVIDIA GPU can accelerate local Stable Diffusion)</td>
</tr>
</table>

> **💡 Performance Tip**: Higher configuration means faster generation. Recommended configuration can achieve 3-minute generation of 1000-word videos.

### 🛠️ Installation Steps

#### 1. Clone Project
```bash
git clone https://github.com/story-flow/story-flow.git
cd story-flow
```

#### 2. Environment Setup
```bash
# Use uv for dependency management (recommended)
curl -LsSf https://astral.sh/uv/install.sh | sh

# Create virtual environment and install dependencies
uv sync

# Activate virtual environment (optional, uv run will auto-activate)
source .venv/bin/activate  # Linux/Mac
# .venv\Scripts\activate  # Windows
```

#### 3. Configure API Services
```bash
# Copy configuration template
cp .env.example .env

# Edit configuration file, fill in your API keys
nano .env  # or use your preferred editor
```

#### 4. Verify Installation
```bash
# Run environment setup script (automatically check and configure environment)
./setup.sh

# Test system connections
uv run python -m tests.examples.test_liblib_config  # Test image generation
uv run python -m src.pipeline.text_analyzer --test  # Test text analysis
```

> **✅ Installation Success Indicator**: Seeing "✓ All systems ready!" indicates successful installation
> 
> **🔧 Troubleshooting**: If you encounter problems, the script will provide detailed error information and solutions

### 🎬 Three Steps to Start Creating

#### 🎯 **Method 1: One-click Generation (Recommended for beginners)**

```bash
# 1️⃣ Prepare content files
cp data/input/input.md.template data/input/input.md
cp data/input/character_mapping.json.template data/input/character_mapping.json

# 2️⃣ Prepare story content (choose one of three)
# 📝 Manual editing: Edit data/input/input.md to add story content
# 👥 Configure characters: Edit data/input/character_mapping.json to set character mapping
# 🚀 Smart generation: Use viral copywriting generation tool to automatically create content
#   uv run main.py --viral
# 📖 Story generation: Use story generation tool to directly generate stories and automatically configure character recognition
#   uv run main.py --generate

# 3️⃣ One-click video generation
uv run main.py --auto
```

#### 🎛️ **Method 2: Interactive Generation (Recommended for advanced users)**

```bash
# Launch interactive menu
uv run main.py

# Menu functions:
# 📊 1. View system status
# 🎬 2. Start video generation  
# 🔧 3. Configure parameters
# 📁 4. Manage files
# 🧹 5. Clean output
```

#### 📊 **Generation Effect Preview**

| Input Text Length | Estimated Generation Time | Output Video Duration | File Size |
|-------------------|---------------------------|----------------------|----------|
| 500 words | 1-2 minutes | 30-60 seconds | 10-20MB |
| 1000 words | 2-3 minutes | 1-2 minutes | 20-40MB |
| 2000 words | 4-6 minutes | 2-4 minutes | 40-80MB |
| 5000+ words | 10-15 minutes | 5-10 minutes | 100-200MB |

> **⚡ Performance Optimization**: Using multi-threaded parallel processing, actual speed may be faster

#### 🎬 **Viral Copywriting Smart Generation**

- 🎯 **Theme Customization**: Support any video theme input, AI intelligently understands creative intent
- 🎨 **Style Diversity**: Provide multiple video style choices (warm healing, funny humor, professional serious, etc.)
- 📊 **Scene Planning**: Intelligently plan video scene count and content structure
- ✨ **Prompt Optimization**: Automatically generate high-quality Flux1 image generation prompts
- 🚀 **One-click Generation**: From creativity to finished product, full-process automation

```bash
# Launch viral copywriting generator
uv run main.py --viral

# Interactive input:
# 🎯 Video theme (e.g., workplace inspirational story, food making tutorial)
# 🎨 Style hints (e.g., warm healing style, funny humor style)
# 📊 Scene count (recommended 3-8 scenes)
```

#### 🎛️ **Method 2: Interactive Generation (Recommended for advanced users)**

```bash
# Launch interactive menu
uv run main.py --generate

# Menu functions:
# 📊 1. View system status
# 🎬 2. Start video generation  
# 🔧 3. Configure parameters
# 📁 4. Manage files
# 🧹 5. Clean output
```

#### Method 3: Step-by-step Execution
```bash
# 1. Text analysis and segmentation
uv run python -m src.pipeline.text_analyzer

# 2. Generate images
uv run python -m src.pipeline.image_generator

# 3. Voice synthesis
uv run python -m src.pipeline.voice_synthesizer

# 4. Video composition
uv run python -m src.pipeline.video_composer
```

## 📚 Full Documentation

### 🎯 User Documentation
- **[📖 User Guide](docs/user-guide.md)** - Complete installation and usage tutorial
- **[🔧 Environment Setup](docs/environment-setup.md)** - Environment setup and configuration instructions

### 🛠️ Development Documentation  
- **[🏗️ Development Guide](docs/development-guide.md)** - Code structure and development instructions
- **[📚 API Reference](docs/api-reference.md)** - Configuration parameters and interface documentation

## ⚙️ Configuration Instructions

### 🔑 Required API Services

#### 1. Large Language Model (choose one)

**DeepSeek API (Recommended)**
```env
LLM_PROVIDER=deepseek
DEEPSEEK_API_KEY=sk-your-deepseek-key
DEEPSEEK_MODEL=deepseek-chat
```

**OpenAI API**
```env
LLM_PROVIDER=openai
OPENAI_API_KEY=sk-your-openai-key
OPENAI_MODEL=gpt-3.5-turbo-16k
```

#### 2. Azure Speech Service
```env
AZURE_SPEECH_KEY=your-azure-speech-key
AZURE_SPEECH_REGION=eastasia
AZURE_VOICE_NAME=zh-CN-YunxiNeural
```

#### 3. Image Generation Service (choose one)

**LiblibAI F.1 Model (Recommended)**
```env
# LiblibAI basic configuration
LIBLIB_ACCESS_KEY=your-liblib-access-key
LIBLIB_SECRET_KEY=your-liblib-secret-key
LIBLIB_ENABLED=true

# F.1 model default parameters
F1_DEFAULT_WIDTH=768
F1_DEFAULT_HEIGHT=1024
F1_DEFAULT_STEPS=20
F1_DEFAULT_CFG_SCALE=7.0
F1_DEFAULT_SAMPLER=15
F1_DEFAULT_CLIP_SKIP=2
F1_DEFAULT_TEMPLATE_UUID=6f7c4652458d4802969f8d089cf5b91f
```

**Stable Diffusion API**
```env
SD_API_URL=http://127.0.0.1:7860
SD_STEPS=30
SD_CFG_SCALE=7.5
SD_WIDTH=1360
SD_HEIGHT=1024
```

> **💡 Tip**: F.1 model provides higher quality image generation effects and supports more custom parameters. For detailed configuration, please refer to [F.1 Configuration Guide](docs/f1_configuration_guide.md).

### 📝 Input File Configuration

#### Character Mapping Configuration

First-time use requires creating character mapping configuration file:

```bash
# Copy template file
cp data/input/character_mapping.json.template data/input/character_mapping.json
```

Edit `character_mapping.json` to configure character name replacement and LoRA numbers:

```json
[
  {
    "original_name": "小雨",
    "new_name": "Red-haired Girl",
    "lora_id": "1"
  },
  {
    "original_name": "程宗扬",
    "new_name": "30-year-old Black-haired Man",
    "lora_id": "2"
  }
]
```

#### Story Content Configuration

```bash
# Copy template file
cp data/input/input.md.template data/input/input.md
```

Then edit the `input.md` file to add your story content. Character names will be automatically replaced according to the above configuration.

### 🎛️ Advanced Configuration

<details>
<summary>Click to view complete configuration options</summary>

```env
# Video settings
VIDEO_FPS=24
VIDEO_ENABLE_EFFECT=true
VIDEO_EFFECT_TYPE=fade

# Subtitle settings
SUBTITLE_FONTSIZE=48
SUBTITLE_FONTCOLOR=white
SUBTITLE_STROKE_COLOR=black
SUBTITLE_STROKE_WIDTH=2

# Performance settings
MAX_WORKERS_IMAGE=3
MAX_WORKERS_VIDEO=2
MAX_WORKERS_TRANSLATION=5
```
</details>

📖 **Detailed Configuration Guide**: [Environment Configuration Documentation](docs/environment-setup.md)

## 🏗️ System Architecture

<div align="center">

```mermaid
graph TB
    subgraph "📥 Input Layer"
        A[📝 Text Content]
        B[👥 Character Configuration]
        C[⚙️ Generation Parameters]
    end
    
    subgraph "🧠 AI Processing Layer"
        D[🔍 Intelligent Text Analysis]
        E[📊 Content Understanding & Segmentation]
        F[🎨 AI Image Generation]
        G[🎙️ Voice Synthesis]
    end
    
    subgraph "🎬 Composition Layer"
        H[🖼️ Image Processing]
        I[🎵 Audio Processing]
        J[📝 Subtitle Generation]
        K[🎞️ Video Composition]
    end
    
    subgraph "📤 Output Layer"
        L[📹 HD Video]
        M[📊 Processing Report]
        N[📁 Resource Files]
    end
    
    A --> D
    B --> D
    C --> D
    D --> E
    E --> F
    E --> G
    F --> H
    G --> I
    E --> J
    H --> K
    I --> K
    J --> K
    K --> L
    K --> M
    K --> N
    
    style A fill:#e1f5fe
    style L fill:#e8f5e8
    style D fill:#fff3e0
    style K fill:#f3e5f5
```

</div>

### 🔄 **Processing Flow Details**

1. **📝 Intelligent Parsing** - AI deeply understands text content, identifies plots, characters, scenes
2. **🎨 Visual Generation** - Generate high-quality illustrations based on content descriptions, maintaining character consistency
3. **🎙️ Voice Synthesis** - Convert text to natural and fluent Chinese speech
4. **🎬 Intelligent Composition** - Automatically synchronize images, audio, subtitles to generate professional videos
5. **📤 Optimized Output** - Multi-format output supporting different platform needs

### 📁 Project Structure

```
story-flow/
├── 📁 src/                           # Core source code
│   ├── 📁 pipeline/                  # Processing pipeline modules
│   │   ├── 📄 text_analyzer.py       # Intelligent text analyzer
│   │   ├── 📄 image_generator.py      # Multi-platform image generator
│   │   ├── 📄 voice_synthesizer.py    # Azure TTS voice synthesis
│   │   └── 📄 video_composer.py       # MoviePy video composer
│   ├── 📄 config.py                  # Unified configuration management system
│   ├── 📄 llm_client.py             # LLM client (OpenAI/DeepSeek)
│   ├── 📄 semantic_analyzer.py       # Semantic analyzer
│   ├── 📄 story_generator.py         # AI story generator
│   ├── 📄 viral_video_generator.py   # Viral video generator
│   └── 📄 image_to_video.py          # Image-to-video module
├── 📁 data/                          # Data directory
│   ├── 📁 input/                     # Input files
│   │   ├── 📄 character_mapping.json.template  # Character mapping template
│   │   └── 📄 input.md.template               # Story content template
│   ├── 📁 output/                    # Output file directory
│   │   ├── 📁 txt/                   # Text analysis results (JSON)
│   │   ├── 📁 images/                # AI-generated images
│   │   ├── 📁 voices/                # TTS voice files
│   │   ├── 📁 videos/                # Final video output
│   │   ├── 📁 video_clips/           # Video clips
│   │   └── 📁 temp/                  # Temporary files
│   └── 📁 processed/                 # Processed CSV files
├── 📁 tests/                         # Test suite
│   ├── 📁 unit/                      # Unit tests
│   ├── 📁 integration/               # Integration tests
│   └── 📁 fixtures/                  # Test data
├── 📁 docs/                          # Project documentation
│   └── 📄 用户操作教程.md            # Detailed usage tutorial
├── 📁 workflows/                     # ComfyUI workflow configuration
├── 📄 main.py                        # Main program entry
├── 📄 pyproject.toml                 # Project configuration and dependencies
├── 📄 .env.example                   # Environment variable template
├── 📄 setup.sh                      # Environment setup script
└── 📄 cleanup.sh                    # Cleanup script
```

## 🎯 Use Cases

### 📚 Content Creation
- **Story Visualization** - Convert novels, fairy tales and other text content into animated videos
- **Self-media Production** - Quickly generate video content for YouTube, Bilibili and other platforms
- **Audiobooks** - Immersive reading experience combining images and voice

### 🎓 Education and Training
- **Course Production** - Convert teaching materials into multimedia courses
- **Knowledge Visualization** - Visual representation of abstract concepts
- **Language Learning** - Audio-visual combined learning of multilingual content

### 💼 Business Applications
- **Product Demonstrations** - Quickly generate product introduction and instruction videos
- **Marketing Content** - Video visualization of brand stories and advertising creativity
- **Training Materials** - Corporate training and operation guide videos

### 📱 Social Media
- **Short Video Creation** - Content generation for TikTok, Douyin and other platforms
- **Story Sharing** - Video expression of personal experiences and creative stories
- **Viral Marketing** - Use AI to generate eye-catching creative content

### 🚀 Innovative Applications
- **Prototype Validation** - Quickly test video creativity and concepts
- **Personalized Content** - Customized video generation based on user preferences
- **Multilingual Localization** - Multilingual video versions of the same content

## 🔧 Technology Stack

### 🧠 AI Service Integration
- **Large Language Models**: OpenAI GPT-4 / DeepSeek Chat
- **Image Generation**: Stable Diffusion WebUI / LiblibAI / ComfyUI
- **Voice Synthesis**: Azure Cognitive Services TTS
- **Semantic Analysis**: Transformer-based text understanding

### 💻 Core Technologies
- **Python 3.10+**: Modern Python feature support
- **Asynchronous Programming**: asyncio high-concurrency processing
- **Parallel Computing**: ThreadPoolExecutor multi-threading optimization
- **MoviePy**: Professional video processing engine
- **PIL/Pillow**: Image processing and effects

### 📦 Dependency Management
- **uv**: Modern Python package manager
- **pyproject.toml**: Standardized project configuration
- **python-dotenv**: Environment variable management
- **pydantic**: Data validation and configuration management

### 🔧 Development Tools
- **pytest**: Complete testing framework
- **tqdm**: Progress bars and user experience optimization
- **pathlib**: Modern file path handling
- **logging**: Structured logging system

### 🌐 API Integration
- **requests**: HTTP client
- **websocket-client**: WebSocket communication
- **azure-cognitiveservices-speech**: Azure TTS SDK
- **openai**: OpenAI official SDK

<div align="center">

| Technology Domain | Core Technology | Version Requirements | Description |
|-------------------|-----------------|---------------------|-------------|
| **🐍 Core Language** | Python | 3.10+ | Modern Python feature support |
| **📦 Package Management** | uv | Latest | Ultra-fast dependency management |
| **🧠 AI Large Models** | OpenAI/DeepSeek | API | Intelligent text understanding |
| **🎨 Image Generation** | Stable Diffusion/F.1 | API | High-quality AI drawing |
| **🎙️ Voice Synthesis** | Azure TTS | API | Human-level Chinese voice |
| **🎬 Video Processing** | MoviePy | 1.0+ | Professional video editing |
| **📊 Data Processing** | Pandas/NumPy | Latest | Efficient data operations |
| **🖼️ Image Processing** | Pillow/OpenCV | Latest | Image optimization processing |
| **🎵 Audio Processing** | Pydub/librosa | Latest | Audio editing and synthesis |
| **🧪 Testing Framework** | pytest | Latest | Complete test coverage |

</div>

### 🌟 **Technical Highlights**

- **⚡ Asynchronous Processing**: High-concurrency architecture based on asyncio
- **🔧 Modular Design**: Loosely coupled components, easy to extend and maintain  
- **🛡️ Error Recovery**: Comprehensive exception handling and automatic retry mechanisms
- **📊 Performance Monitoring**: Built-in performance analysis and resource usage statistics
- **🔒 Security Assurance**: Encrypted storage of API keys, secure file operations

## 🧹 Project Maintenance

### Clean Generated Files
```bash
# Run cleanup script (interactive selection of cleanup content)
./cleanup.sh

# Cleanup script functions:
# - Clean generated images and audio files
# - Clean temporary files and cache
# - Organize input files to specified directory
# - Display disk space usage statistics
# - Automatically preserve .gitkeep files and important files in videos directory
```

**🛡️ Smart Cleanup Protection:**
- Built-in smart cleanup function automatically cleans temporary files before processing new chapters
- Automatically protect important files: `.gitkeep` files and video files in `videos` directory
- Only clean necessary temporary files (images, audio, CSV), avoid accidentally deleting important content
- Cleanup process errors won't interrupt main flow, ensuring program stability

## 🤝 Contribution Guidelines

We welcome all forms of contributions! Please check the [Contribution Guidelines](CONTRIBUTING.md) for details.

### 🐛 Issue Feedback

If you encounter problems or have suggestions, please:
1. Check [FAQ](docs/FAQ.md)
2. Search existing [Issues](https://github.com/story-flow/story-flow/issues)
3. Create new Issue with detailed information

### 📝 Development Plan

#### ✅ **Implemented Features** (v0.1.0)

<table>
<tr>
<td width="50%">

**🎯 Core Functions**
- [x] 📝 Intelligent text analysis and segmentation
- [x] 🎨 AI image generation (SD/F.1)
- [x] 🎙️ Intelligent voice synthesis (Azure TTS)
- [x] 🎬 Automatic video composition
- [x] 👥 Multi-character management system
- [x] 🎬 Viral copywriting smart generation

</td>
<td width="50%">

**🔧 System Features**
- [x] 📊 Multi-format data support
- [x] 🧪 Complete test coverage (90%+)
- [x] 🧹 Smart cleanup system
- [x] ⚡ Modern package management (uv)
- [x] 🛡️ Error recovery mechanism
- [x] 📈 Performance monitoring statistics

</td>
</tr>
</table>

#### 🚀 **Development Roadmap** (v0.2.0 - v1.0.0)

**🎬 Next Version (v0.2.0) - Expected Q2 2024**
- [ ] 🎞️ Image-to-video functionality - Runway/Pika AI integration
- [ ] 🎙️ GPT-SoVITS voice cloning - Personalized voice customization
- [ ] 📱 JianYing draft generation - One-click import to professional editing software
- [ ] 🎵 AI music generation - Smart background music configuration

**🌐 Medium-term Planning (v0.5.0) - Expected Q3 2024**
- [ ] 🖥️ Web interface - Visual operation interface
- [ ] 🐳 Docker deployment - One-click containerized deployment
- [ ] 🔄 Real-time preview - Generation process visualization
- [ ] 📊 Data analysis - Generation effect statistical analysis

#### System Optimization
- [ ] 🎤 More voice service provider support - Expand voice synthesis options
- [ ] 🎞️ Video template system - Provide diverse video style templates
- [ ] 👀 Real-time preview function - Visual preview of generation process
- [ ] 🌐 Web interface development - Provide friendly web operation interface
- [ ] 🐳 Docker containerized deployment - Simplify deployment and distribution process
- [ ] ⚡ Performance optimization - Multi-threading processing and caching mechanisms
- [ ] 🔄 Incremental updates - Support partial content updates instead of full regeneration

**🌟 Long-term Vision (v1.0.0+) - Q4 2024 and beyond**
- [ ] 🤖 AI Agent system - Fully automated content creation agents
- [ ] 🔥 Hot content conversion - Automatically capture network hotspots to generate videos
- [ ] 🎯 Personalized recommendations - Smart recommendations based on user preferences
- [ ] 🌍 Multi-language support - Global content creation platform
- [ ] 🏢 Enterprise features - Team collaboration, permission management, API services

> **📈 Development Goal**: Become the world's leading AI video generation platform, serving millions of content creators

## 📞 Contact

If you encounter problems during use or have any suggestions, please contact us through the following methods:

### 🐛 Issue Feedback
- **GitHub Issues**: [Submit Bug Reports or Feature Requests](https://github.com/story-flow/story-flow/issues)
- **Issue Templates**: Please use corresponding Issue templates, provide detailed problem descriptions and reproduction steps

### 💬 Communication and Discussion
- **GitHub Discussions**: [Participate in Project Discussions](https://github.com/story-flow/story-flow/discussions)
- **Feature Suggestions**: Share your ideas and suggestions in Discussions
- **Usage Experience**: Share your usage insights and best practices

### 📧 Direct Contact
- **Project Maintainer**: [dasenrising@gmail.com](mailto:dasenrising@gmail.com)
- **Technical Support**: [dasenrising@gmail.com](mailto:dasenrising@gmail.com)
- **Business Cooperation**: [dasenrising@gmail.com](mailto:dasenrising@gmail.com)

### 🌐 Social Media
- **WeChat Group**: Scan the QR code below to join the communication group

<div align="center">
  <img src="docs/images/WechatIMG1343.png" alt="WeChat Group QR Code" width="200"/>
  <p><em>🎯 Scan to join Story Flow Creator Community</em></p>
  <p><strong>💬 1000+ Creators • 📚 Experience Sharing • 🔧 Technical Support • 🎁 Exclusive Resources</strong></p>
</div>

---

## 📄 License

This project is licensed under the [MIT License](LICENSE) - see the LICENSE file for details.

## 🙏 Acknowledgments

Thanks to the following open source projects and services:
- [OpenAI](https://openai.com/) - GPT model services
- [DeepSeek](https://www.deepseek.com/) - Cost-effective LLM services
- [Azure Cognitive Services](https://azure.microsoft.com/services/cognitive-services/) - Speech synthesis services
- [Stable Diffusion](https://stability.ai/) - AI image generation
- [MoviePy](https://zulko.github.io/moviepy/) - Video processing library
- [uv](https://github.com/astral-sh/uv) - Modern Python package manager

---

<div align="center">

## 🌟 **Support Project Development**

If Story Flow helps you create amazing content, please consider supporting us:

[![GitHub stars](https://img.shields.io/github/stars/story-flow/story-flow?style=social)](https://github.com/story-flow/story-flow/stargazers)
[![GitHub forks](https://img.shields.io/github/forks/story-flow/story-flow?style=social)](https://github.com/story-flow/story-flow/network)
[![GitHub watchers](https://img.shields.io/github/watchers/story-flow/story-flow?style=social)](https://github.com/story-flow/story-flow/watchers)

**⭐ Give us a Star** • **🔄 Share with Friends** • **💬 Join Discussions** • **🐛 Report Issues**

---

### 📚 **Quick Navigation**

[🏠 Project Home](https://github.com/story-flow/story-flow) • [📖 Documentation](docs/) • [🎬 Video Tutorials](#) • [💬 Community Discussions](https://github.com/story-flow/story-flow/discussions)

[🐛 Issue Feedback](https://github.com/story-flow/story-flow/issues) • [💡 Feature Suggestions](https://github.com/story-flow/story-flow/discussions/categories/ideas) • [🤝 Contribute](CONTRIBUTING.md) • [📄 Changelog](CHANGELOG.md)

---

**💝 Empowering everyone to become an excellent content creator**

*Story Flow - Illuminate creativity with AI* ✨

</div><|MERGE_RESOLUTION|>--- conflicted
+++ resolved
@@ -9,31 +9,15 @@
 [![Tests](https://img.shields.io/badge/Tests-Passing-green.svg)](#)
 [![Code Quality](https://img.shields.io/badge/Code%20Quality-A+-brightgreen.svg)](#)
 
-<<<<<<< HEAD
 **🚀 Transform text into videos, bring stories to life!**
-=======
+
 一个强大的AI驱动文本到视频生成系统，能够将小说、故事等文本内容自动转换为包含AI生成图像、真实语音合成和精美字幕的完整视频作品。使用现代化的uv包管理器，提供快速、可靠的依赖管理体验。
-demo
-
+
+## 🎬 Demo Videos
 
 https://github.com/user-attachments/assets/4dd1df77-4b7a-4a04-bf7d-d14baaa8955a
 
-
-
 https://github.com/user-attachments/assets/a45d2af8-51bb-4db7-a9eb-a546cdafe2dc
-
-
-
-## 🎯 项目亮点
-
-- 🤖 **全自动化流水线** - 一键从文本生成完整视频
-- 🧠 **多AI模型集成** - 集成多种先进AI服务
-- 🎨 **高质量视觉效果** - 专业级视频输出
-- 🔧 **高度可配置** - 灵活的参数调整
-- 📱 **用户友好** - 简单易用的操作界面
-
-## ✨ 核心特性
->>>>>>> 88d83d4b
 
 *AI-powered automated video generation system designed for content creators*
 
